--- conflicted
+++ resolved
@@ -97,12 +97,7 @@
 - [ ] Add a workflow to automatically build and push the docker. 
 - [ ] Add a workflow to run a training on AZURE using their gpus 
 
-<<<<<<< HEAD
 
 # language that we can done with annotation available
 Dutch (du), Spanish (es), French (fr), Italian (it), Kyrgyz (ky), Russian (ru), Sweedish
-(sv), Turkish (tr), Tatar (tt) and Mandarin (zh).
-=======
-## Language available with our annotations
-Dutch (du), Spanish (es), French (fr), Italian (it), Kyrgyz (ky), Russian (ru), Sweedish (sv), Turkish (tr), Tatar (tt) and Mandarin (zh).
->>>>>>> dad30433
+(sv), Turkish (tr), Tatar (tt) and Mandarin (zh).