import os
from pickle import FALSE
import random
from dataclasses import dataclass
from os import path as osp
from typing import Any, ClassVar, Dict, List, Optional

import pytorch_lightning as pl
import simple_parsing
import torch
import torch.optim

################################## Global parameters ##################################

@dataclass
class Hparams:
    """Hyperparameters of for the run"""

    # wandb
    wandb_entity    : str          = "asr-project"         # name of the project
    debug           : bool         = False            # test code before running, if testing, no checkpoints are written
    test: bool = True
    wandb_project: str = f"{'test-'*test}asr"
    root_dir        : str          = os.getcwd()  # root_dir

    # basic params
    seed_everything: Optional[int] = None  # seed for the whole run
    gpu         : int = 1  # number or gpu
    max_epochs  : int = -1  # maximum number of epochs
    weights_path: str = osp.join(os.getcwd(), "weights")

    # modes
    tune_lr: bool  = False  # tune the model on first run
    dev_run: bool  = False
    train   : bool = True

    best_model: str = ""
    
    log_freq_audio : int = 1
    log_nb_audio   : int = 2

    # trainer params
    val_check_interval: float = 1.0 # 1.0 (at the end of the epoch)
    limit_train_batches: float = 1.0
    limit_val_batches: float = 1.0
    enable_progress_bar: bool = True

    # testing params
    best_model_run: str = "Wav2Vec2_it"

@dataclass
class NetworkParams:
    network_name                  : str           = "Wav2Vec2"     # Hubert, Wav2Vec2, WavLM
    pretrained_name                    : Optional[str] = ""

    freeze                        : bool          = True

    # Phoneme Tokenizer
    eos_token                     : str           = "</s>"
    bos_token                     : str           = "<s>"
    unk_token                     : str           = "<unk>"
    pad_token                     : str           = "<pad>"
    word_delimiter_token          : str           = "|"

@dataclass
class DatasetParams:
    """Dataset Parameters
    ! The batch_size and number of crops should be defined here
    """
    # Hugging Face datasets parameters
    dataset_name            : str                     = "common_voice"    # https://huggingface.co/mozilla-foundation or https://huggingface.co/datasets/common_voice # dataset, use <Dataset>Eval for FT
    use_auth_token          : bool                    = False             # True if use mozilla-foundation datasets
    subset                  : str                     = "zh-CN"              # chosen language (see https://huggingface.co/datasets/common_voice)
    download_mode           : str                     = "reuse_dataset_if_exists"
    cache_dir               : str                     = osp.join(os.getcwd(), "assets")

    # to create vocabulary of phonemes
<<<<<<< HEAD
    # ISO6393                 : str                     = "jpn"    # look at the phoible.csv file https://raw.githubusercontent.com/phoible/dev/master/data/phoible.csv
    # phoible_csv_path        : str                     = osp.join(os.getcwd(), "assets")
    language                 : str                     = "zh" 
=======
    language                 : str                     = "ky" 
>>>>>>> 09ae0de3
    root_path_annotation     : str                     = osp.join(os.getcwd(), "assets", "common_voices_splits")
    phoible_csv_path        : str                     = osp.join(os.getcwd(), "assets")

    # Dataloader parameters
    num_workers             : int                     = 20         # number of workers for dataloaders
    batch_size              : int                     = 2 
    
    # Dataset processing parameters
    max_input_length_in_sec : float                   = 5
    num_proc                : int                     = 4

    create_dataset        : bool                    = False # True the first time that you launch (in local) Then False

@dataclass
class OptimizerParams: 
    """Optimization parameters"""

    optimizer     : str   = "AdamW"  # Optimizer default vit: AdamW, default resnet50: Adam
    # lr            : float = 3e-5     # learning rate,               default = 5e-4
    lr            : float = 3e-5
    min_lr        : float = 5e-9     # min lr reached at the end of the cosine schedule
    weight_decay  : float = 1e-8

    accumulate_grad_batches: int = 16 # 1 for no accumulation

    # Scheduler parameters
    scheduler     : bool  = True

@dataclass
class Parameters:
    """base options."""
    hparams       : Hparams           = Hparams()
    data_param    : DatasetParams     = DatasetParams()
    network_param : NetworkParams     = NetworkParams()
    optim_param   : OptimizerParams   = OptimizerParams()
    
    def __post_init__(self):
        """Post-initialization code"""
        if self.hparams.seed_everything is None:
            self.hparams.seed_everything = random.randint(1, 10000)

        self.hparams.wandb_project = f"{'test-'*self.hparams.test}asr"

        self.network_param.phonemizer_lang = self.data_param.language
        print(f'Phonemizer language : {self.network_param.phonemizer_lang }')

        random.seed(self.hparams.seed_everything)
        torch.manual_seed(self.hparams.seed_everything)
        pl.seed_everything(self.hparams.seed_everything)

        if self.network_param.pretrained_name == "":
            if self.network_param.network_name == "Wav2Vec2":
                # self.network_param.pretrained_name = "facebook/wav2vec2-xlsr-53-espeak-cv-ft"
                self.network_param.pretrained_name = "facebook/wav2vec2-base-960h"
            elif self.network_param.network_name == "WavLM":
                self.network_param.pretrained_name = "microsoft/wavlm-base"
            elif self.network_param.network_name == "Hubert":
                self.network_param.pretrained_name = "facebook/hubert-large-ls960-ft"
            else:
                raise NotImplementedError("Only Wav2Vec2, WavLM and Hubert are available !")
        print(f"Pretrained model: {self.network_param.pretrained_name}")

        self.data_param.wandb_project = self.hparams.wandb_project
        self.hparams.accumulate_grad_batches = self.optim_param.accumulate_grad_batches

    @classmethod
    def parse(cls):
        parser = simple_parsing.ArgumentParser()
        parser.add_arguments(cls, dest="parameters")
        args = parser.parse_args()
        instance: Parameters = args.parameters
        return instance<|MERGE_RESOLUTION|>--- conflicted
+++ resolved
@@ -75,13 +75,9 @@
     cache_dir               : str                     = osp.join(os.getcwd(), "assets")
 
     # to create vocabulary of phonemes
-<<<<<<< HEAD
     # ISO6393                 : str                     = "jpn"    # look at the phoible.csv file https://raw.githubusercontent.com/phoible/dev/master/data/phoible.csv
     # phoible_csv_path        : str                     = osp.join(os.getcwd(), "assets")
     language                 : str                     = "zh" 
-=======
-    language                 : str                     = "ky" 
->>>>>>> 09ae0de3
     root_path_annotation     : str                     = osp.join(os.getcwd(), "assets", "common_voices_splits")
     phoible_csv_path        : str                     = osp.join(os.getcwd(), "assets")
 
